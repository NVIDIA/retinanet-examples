#!/usr/bin/env python3
import sys
import os
import argparse
import random
import torch.cuda
import torch.distributed
import torch.multiprocessing

from retinanet import infer, train, utils
from retinanet.model import Model
from retinanet._C import Engine


def parse(args):
    parser = argparse.ArgumentParser(description='ODTK: Object Detection Toolkit.')
    parser.add_argument('--master', metavar='address:port', type=str, help='Address and port of the master worker',
                        default='127.0.0.1:29500')

    subparsers = parser.add_subparsers(help='sub-command', dest='command')
    subparsers.required = True

    devcount = max(1, torch.cuda.device_count())

    parser_train = subparsers.add_parser('train', help='train a network')
    parser_train.add_argument('model', type=str, help='path to output model or checkpoint to resume from')
    parser_train.add_argument('--annotations', metavar='path', type=str, help='path to COCO style annotations',
                              required=True)
    parser_train.add_argument('--images', metavar='path', type=str, help='path to images', default='.')
    parser_train.add_argument('--backbone', action='store', type=str, nargs='+', help='backbone model (or list of)',
                              default=['ResNet50FPN'])
    parser_train.add_argument('--classes', metavar='num', type=int, help='number of classes', default=80)
    parser_train.add_argument('--batch', metavar='size', type=int, help='batch size', default=2 * devcount)
    parser_train.add_argument('--resize', metavar='scale', type=int, help='resize to given size', default=800)
    parser_train.add_argument('--max-size', metavar='max', type=int, help='maximum resizing size', default=1333)
    parser_train.add_argument('--jitter', metavar='min max', type=int, nargs=2, help='jitter size within range',
                              default=[640, 1024])
    parser_train.add_argument('--iters', metavar='number', type=int, help='number of iterations to train for',
                              default=90000)
    parser_train.add_argument('--milestones', action='store', type=int, nargs='*',
                              help='list of iteration indices where learning rate decays', default=[60000, 80000])
    parser_train.add_argument('--schedule', metavar='scale', type=float,
                              help='scale schedule (affecting iters and milestones)', default=1)
    parser_train.add_argument('--full-precision', help='train in full precision', action='store_true')
    parser_train.add_argument('--lr', metavar='value', help='learning rate', type=float, default=0.01)
    parser_train.add_argument('--warmup', metavar='iterations', help='numer of warmup iterations', type=int,
                              default=1000)
    parser_train.add_argument('--gamma', metavar='value', type=float,
                              help='multiplicative factor of learning rate decay', default=0.1)
    parser_train.add_argument('--override', help='override model', action='store_true')
    parser_train.add_argument('--val-annotations', metavar='path', type=str,
                              help='path to COCO style validation annotations')
    parser_train.add_argument('--val-images', metavar='path', type=str, help='path to validation images')
    parser_train.add_argument('--post-metrics', metavar='url', type=str, help='post metrics to specified url')
    parser_train.add_argument('--fine-tune', metavar='path', type=str, help='fine tune a pretrained model')
    parser_train.add_argument('--logdir', metavar='logdir', type=str, help='directory where to write logs')
    parser_train.add_argument('--val-iters', metavar='number', type=int,
                              help='number of iterations between each validation', default=8000)
    parser_train.add_argument('--with-dali', help='use dali for data loading', action='store_true')
    parser_train.add_argument('--augment-rotate', help='use four-fold rotational augmentation', action='store_true')
    parser_train.add_argument('--augment-free-rotate', type=float, metavar='value value', nargs=2, default=[0, 0],
                              help='rotate images by an arbitrary angle, between min and max (in degrees)')
    parser_train.add_argument('--augment-brightness', metavar='value', type=float,
                              help='adjust the brightness of the image.', default=0.002)
    parser_train.add_argument('--augment-contrast', metavar='value', type=float,
                              help='adjust the contrast of the image.', default=0.002)
    parser_train.add_argument('--augment-hue', metavar='value', type=float,
                              help='adjust the hue of the image.', default=0.0002)
    parser_train.add_argument('--augment-saturation', metavar='value', type=float,
                              help='adjust the saturation of the image.', default=0.002)
    parser_train.add_argument('--regularization-l2', metavar='value', type=float, help='L2 regularization for optim',
                              default=0.0001)
    parser_train.add_argument('--rotated-bbox', help='detect rotated bounding boxes [x, y, w, h, theta]',
                              action='store_true')
    parser_train.add_argument('--anchor-scales', metavar='N', type=float, nargs="+",
                              help='anchor scales per level', default=[4 * 2 ** (i / 3) for i in range(3)]])
    parser_train.add_argument('--anchor-ratios', metavar='value value', type=float, nargs="+",
                              help='anchor ratios per level', default=[1.0, 2.0, 0.5])
    parser_train.add_argument('--anchor-angles', metavar='value value', type=float, nargs=2,
                              help='anchor angles for rotated boxes', default=None)
    parser_train.add_argument('--anchor-ious', metavar='value value', type=float, nargs=2,
                              help='anchor/bbox overlap threshold', default=[0.4, 0.5])
<<<<<<< HEAD
=======
    parser_train.add_argument('--absolute-angle', help='regress absolute angle (rather than -45 to 45 degrees.',
                              action='store_true')

>>>>>>> f1671353
    parser_infer = subparsers.add_parser('infer', help='run inference')
    parser_infer.add_argument('model', type=str, help='path to model')
    parser_infer.add_argument('--images', metavar='path', type=str, help='path to images', default='.')
    parser_infer.add_argument('--annotations', metavar='annotations', type=str,
                              help='evaluate using provided annotations')
    parser_infer.add_argument('--output', metavar='file', type=str, help='save detections to specified JSON file',
                              default='detections.json')
    parser_infer.add_argument('--batch', metavar='size', type=int, help='batch size', default=2 * devcount)
    parser_infer.add_argument('--resize', metavar='scale', type=int, help='resize to given size', default=800)
    parser_infer.add_argument('--max-size', metavar='max', type=int, help='maximum resizing size', default=1333)
    parser_infer.add_argument('--with-dali', help='use dali for data loading', action='store_true')
    parser_infer.add_argument('--full-precision', help='inference in full precision', action='store_true')
    parser_infer.add_argument('--rotated-bbox', help='inference using a rotated bounding box model',
                              action='store_true')

    parser_export = subparsers.add_parser('export', help='export a model into a TensorRT engine')
    parser_export.add_argument('model', type=str, help='path to model')
    parser_export.add_argument('export', type=str, help='path to exported output')
    parser_export.add_argument('--size', metavar='height width', type=int, nargs='+',
                               help='input size (square) or sizes (h w) to use when generating TensorRT engine',
                               default=[1280])
    parser_export.add_argument('--full-precision', help='export in full instead of half precision', action='store_true')
    parser_export.add_argument('--int8', help='calibrate model and export in int8 precision', action='store_true')
    parser_export.add_argument('--calibration-batches', metavar='size', type=int,
                               help='number of batches to use for int8 calibration', default=2)
    parser_export.add_argument('--calibration-images', metavar='path', type=str,
                               help='path to calibration images to use for int8 calibration', default="")
    parser_export.add_argument('--calibration-table', metavar='path', type=str,
                               help='path of existing calibration table to load from, or name of new calibration table',
                               default="")
    parser_export.add_argument('--verbose', help='enable verbose logging', action='store_true')
    parser_export.add_argument('--rotated-bbox', help='inference using a rotated bounding box model',
                               action='store_true')
    parser_export.add_argument('--dynamic-batch-opts', help='Profile batch sizes for tensorrt engine export (min, opt, max)',
                               metavar='value value value', type=int, nargs=3, default=[1,8,16])

    return parser.parse_args(args)


def load_model(args, verbose=False):
    if args.command != 'train' and not os.path.isfile(args.model):
        raise RuntimeError('Model file {} does not exist!'.format(args.model))

    model = None
    state = {}
    _, ext = os.path.splitext(args.model)

    if args.command == 'train' and (not os.path.exists(args.model) or args.override):
        if verbose: print('Initializing model...')
        model = Model(
            backbones=args.backbone, classes=args.classes, rotated_bbox=args.rotated_bbox,
            scales=args.anchor_scales, ratios=args.anchor_ratios, angles=args.anchor_angles,
            anchor_ious=args.anchor_ious)
        model.initialize(args.fine_tune)
        if verbose: print(model)

    elif ext == '.pth' or ext == '.torch':
        if verbose: print('Loading model from {}...'.format(os.path.basename(args.model)))
        model, state = Model.load(filename=args.model, rotated_bbox=args.rotated_bbox)
        if verbose: print(model)

    elif args.command == 'infer' and ext in ['.engine', '.plan']:
        model = None

    else:
        raise RuntimeError('Invalid model format "{}"!'.format(args.ext))

    state['path'] = args.model
    return model, state


def worker(rank, args, world, model, state):
    'Per-device distributed worker'

    if torch.cuda.is_available():
        os.environ.update({
            'MASTER_PORT': args.master.split(':')[-1],
            'MASTER_ADDR': ':'.join(args.master.split(':')[:-1]),
            'WORLD_SIZE': str(world),
            'RANK': str(rank),
            'CUDA_DEVICE': str(rank)
        })

        torch.cuda.set_device(rank)
        torch.distributed.init_process_group(backend='nccl', init_method='env://')

        if (args.command != 'export') and (args.batch % world != 0):
            raise RuntimeError('Batch size should be a multiple of the number of GPUs')

    if model and model.angles is not None:
        args.rotated_bbox = True

    if args.command == 'train':
        train.train(model, state, args.images, args.annotations,
                    args.val_images or args.images, args.val_annotations, args.resize, args.max_size, args.jitter,
                    args.batch, int(args.iters * args.schedule), args.val_iters, not args.full_precision, args.lr,
                    args.warmup, [int(m * args.schedule) for m in args.milestones], args.gamma,
                    is_master=(rank == 0), world=world, use_dali=args.with_dali,
                    metrics_url=args.post_metrics, logdir=args.logdir, verbose=(rank == 0),
                    rotate_augment=args.augment_rotate,
                    augment_brightness=args.augment_brightness, augment_contrast=args.augment_contrast,
                    augment_hue=args.augment_hue, augment_saturation=args.augment_saturation,
                    regularization_l2=args.regularization_l2, rotated_bbox=args.rotated_bbox, absolute_angle=args.absolute_angle)

    elif args.command == 'infer':
        if model is None:
            if rank == 0: print('Loading CUDA engine from {}...'.format(os.path.basename(args.model)))
            model = Engine.load(args.model)

        infer.infer(model, args.images, args.output, args.resize, args.max_size, args.batch,
                    annotations=args.annotations, mixed_precision=not args.full_precision,
                    is_master=(rank == 0), world=world, use_dali=args.with_dali, verbose=(rank == 0),
                    rotated_bbox=args.rotated_bbox)

    elif args.command == 'export':
        onnx_only = args.export.split('.')[-1] == 'onnx'
        input_size = args.size * 2 if len(args.size) == 1 else args.size

        calibration_files = []
        if args.int8:
            # Get list of images to use for calibration
            if os.path.isdir(args.calibration_images):
                import glob
                file_extensions = ['.jpg', '.JPG', '.jpeg', '.JPEG', '.png', '.PNG']
                for ex in file_extensions:
                    calibration_files += glob.glob("{}/*{}".format(args.calibration_images, ex), recursive=True)
                # Only need enough images for specified num of calibration batches
                if len(calibration_files) >= args.calibration_batches * args.dynamic_batch_opts[1]:
                    calibration_files = calibration_files[:(args.calibration_batches * args.dynamic_batch_opts[1])]
                else:
                    # Number of images for calibration must be greater than or equal to the kOPT optimization profile
                    if len(calibration_files) >= args.dynamic_batch_opts[1]:
                        print('Only found enough images for {} batches. Continuing anyway...'.format(
                            len(calibration_files) // args.dynamic_batch_opts[1]))
                    else:
                        raise RuntimeError('Not enough images found for calibration. ({} < {})'
                                            .format(len(calibration_files), args.dynamic_batch_opts[1]))

                random.shuffle(calibration_files)

        precision = "FP32"
        if args.int8:
            precision = "INT8"
        elif not args.full_precision:
            precision = "FP16"

<<<<<<< HEAD
        exported = model.export(input_size, args.batch, precision, calibration_files, args.calibration_table,
                                args.verbose, onnx_only=onnx_only)

        np.savetxt(os.path.splitext(args.export) + "_anchors.txt", model.get_all_anchors(), fmt='%1.1f')

=======
        exported = model.export(input_size, args.dynamic_batch_opts, precision, calibration_files, 
                                args.calibration_table, args.verbose, onnx_only=onnx_only)
>>>>>>> f1671353
        if onnx_only:
            with open(args.export, 'wb') as out:
                out.write(exported)
        else:
            exported.save(args.export)


def main(args=None):
    'Entry point for the retinanet command'

    args = parse(args or sys.argv[1:])

    model, state = load_model(args, verbose=True)
    if model: model.share_memory()

    world = torch.cuda.device_count()
    if args.command == 'export' or world <= 1:
        worker(0, args, 1, model, state)
    else:
        torch.multiprocessing.spawn(worker, args=(args, world, model, state), nprocs=world)


if __name__ == '__main__':
    main()<|MERGE_RESOLUTION|>--- conflicted
+++ resolved
@@ -80,12 +80,9 @@
                               help='anchor angles for rotated boxes', default=None)
     parser_train.add_argument('--anchor-ious', metavar='value value', type=float, nargs=2,
                               help='anchor/bbox overlap threshold', default=[0.4, 0.5])
-<<<<<<< HEAD
-=======
     parser_train.add_argument('--absolute-angle', help='regress absolute angle (rather than -45 to 45 degrees.',
                               action='store_true')
 
->>>>>>> f1671353
     parser_infer = subparsers.add_parser('infer', help='run inference')
     parser_infer.add_argument('model', type=str, help='path to model')
     parser_infer.add_argument('--images', metavar='path', type=str, help='path to images', default='.')
@@ -232,16 +229,11 @@
         elif not args.full_precision:
             precision = "FP16"
 
-<<<<<<< HEAD
-        exported = model.export(input_size, args.batch, precision, calibration_files, args.calibration_table,
-                                args.verbose, onnx_only=onnx_only)
-
-        np.savetxt(os.path.splitext(args.export) + "_anchors.txt", model.get_all_anchors(), fmt='%1.1f')
-
-=======
         exported = model.export(input_size, args.dynamic_batch_opts, precision, calibration_files, 
                                 args.calibration_table, args.verbose, onnx_only=onnx_only)
->>>>>>> f1671353
+
+        np.savetxt(os.path.splitext(args.export) + "_anchors.txt", model.get_all_anchors(), fmt='%1.1f')
+
         if onnx_only:
             with open(args.export, 'wb') as out:
                 out.write(exported)
