import os.path
import io
import numpy as np
import math
import torch
import torch.nn as nn

from . import backbones as backbones_mod
from ._C import Engine
from .box import generate_anchors, snap_to_anchors, decode, nms
from .box import generate_anchors_rotated, snap_to_anchors_rotated, nms_rotated
from .loss import FocalLoss, SmoothL1Loss


class Model(nn.Module):
    'RetinaNet - https://arxiv.org/abs/1708.02002'

    def __init__(
        self, 
        backbones='ResNet50FPN', 
        classes=80, 
        ratios=[1.0, 2.0, 0.5], 
        scales=[4 * 2 ** (i / 3) for i in range(3)],
        angles=None, 
        rotated_bbox=False, 
        anchor_ious=[0.4, 0.5], 
        config={}
    ):
        super().__init__()

        if not isinstance(backbones, list):
            backbones = [backbones]

        self.backbones = nn.ModuleDict({b: getattr(backbones_mod, b)() for b in backbones})
        self.name = 'RetinaNet'
        self.exporting = False
        self.rotated_bbox = rotated_bbox
        self.anchor_ious = anchor_ious

        self.ratios = ratios
        self.scales = scales
        self.angles = angles if angles is not None else \
                    [-np.pi / 6, 0, np.pi / 6] if self.rotated_bbox else None
        self.anchors = {}
        self.classes = classes

        self.threshold = config.get('threshold', 0.05)
        self.top_n = config.get('top_n', 1000)
        self.nms = config.get('nms', 0.5)
        self.detections = config.get('detections', 100)

        self.stride = max([b.stride for _, b in self.backbones.items()])

        # classification and box regression heads
        def make_head(out_size):
            layers = []
            for _ in range(4):
                layers += [nn.Conv2d(256, 256, 3, padding=1), nn.ReLU()]
            layers += [nn.Conv2d(256, out_size, 3, padding=1)]
            return nn.Sequential(*layers)

        self.num_anchors = len(self.ratios) * len(self.scales)
        self.num_anchors = self.num_anchors if not self.rotated_bbox else (self.num_anchors * len(self.angles))
        self.cls_head = make_head(classes * self.num_anchors)
        self.box_head = make_head(4 * self.num_anchors) if not self.rotated_bbox \
                        else make_head(6 * self.num_anchors)  # theta -> cos(theta), sin(theta)

        self.cls_criterion = FocalLoss()
        self.box_criterion = SmoothL1Loss(beta=0.11)

    def __repr__(self):
        return '\n'.join([
            '     model: {}'.format(self.name),
            '  backbone: {}'.format(', '.join([k for k, _ in self.backbones.items()])),
            '   classes: {}, anchors: {}'.format(self.classes, self.num_anchors)
        ])

    def initialize(self, pre_trained):
        if pre_trained:
            # Initialize using weights from pre-trained model
            if not os.path.isfile(pre_trained):
                raise ValueError('No checkpoint {}'.format(pre_trained))

            print('Fine-tuning weights from {}...'.format(os.path.basename(pre_trained)))
            state_dict = self.state_dict()
            chk = torch.load(pre_trained, map_location=lambda storage, loc: storage)
            ignored = ['cls_head.8.bias', 'cls_head.8.weight']
            if self.rotated_bbox:
                ignored += ['box_head.8.bias', 'box_head.8.weight']
            weights = {k: v for k, v in chk['state_dict'].items() if k not in ignored}
            state_dict.update(weights)
            self.load_state_dict(state_dict)

            del chk, weights
            torch.cuda.empty_cache()

        else:
            # Initialize backbone(s)
            for _, backbone in self.backbones.items():
                backbone.initialize()

            # Initialize heads
            def initialize_layer(layer):
                if isinstance(layer, nn.Conv2d):
                    nn.init.normal_(layer.weight, std=0.01)
                    if layer.bias is not None:
                        nn.init.constant_(layer.bias, val=0)

            self.cls_head.apply(initialize_layer)
            self.box_head.apply(initialize_layer)

        # Initialize class head prior
        def initialize_prior(layer):
            pi = 0.01
            b = - math.log((1 - pi) / pi)
            nn.init.constant_(layer.bias, b)
            nn.init.normal_(layer.weight, std=0.01)

        self.cls_head[-1].apply(initialize_prior)
        if self.rotated_bbox:
            self.box_head[-1].apply(initialize_prior)

    def forward(self, x, rotated_bbox=None):
        if self.training: x, targets = x

        # Backbones forward pass
        features = []
        for _, backbone in self.backbones.items():
            features.extend(backbone(x))

        # Heads forward pass
        cls_heads = [self.cls_head(t) for t in features]
        box_heads = [self.box_head(t) for t in features]

        if self.training:
            return self._compute_loss(x, cls_heads, box_heads, targets.float())

        cls_heads = [cls_head.sigmoid() for cls_head in cls_heads]

        if self.exporting:
            self.strides = [x.shape[-1] // cls_head.shape[-1] for cls_head in cls_heads]
            return cls_heads, box_heads

        global nms, generate_anchors
        if self.rotated_bbox:
            nms = nms_rotated
            generate_anchors = generate_anchors_rotated

        # Inference post-processing
        decoded = []
        for cls_head, box_head in zip(cls_heads, box_heads):
            # Generate level's anchors
            stride = x.shape[-1] // cls_head.shape[-1]
            if stride not in self.anchors:
                self.anchors[stride] = generate_anchors(stride, self.ratios, self.scales, self.angles)

            # Decode and filter boxes
            decoded.append(decode(cls_head, box_head, stride, self.threshold, 
                                self.top_n, self.anchors[stride], self.rotated_bbox))

        # Perform non-maximum suppression
        decoded = [torch.cat(tensors, 1) for tensors in zip(*decoded)]
        return nms(*decoded, self.nms, self.detections)

    def _extract_targets(self, targets, stride, size):
        global generate_anchors, snap_to_anchors
        if self.rotated_bbox:
            generate_anchors = generate_anchors_rotated
            snap_to_anchors = snap_to_anchors_rotated
        cls_target, box_target, depth = [], [], []
        for target in targets:
            target = target[target[:, -1] > -1]
            if stride not in self.anchors:
                self.anchors[stride] = generate_anchors(stride, self.ratios, self.scales, self.angles)

            anchors = self.anchors[stride]
            if not self.rotated_bbox:
                anchors = anchors.to(targets.device)
            snapped = snap_to_anchors(target, [s * stride for s in size[::-1]], stride, 
                                    anchors, self.classes, targets.device, self.anchor_ious)
            for l, s in zip((cls_target, box_target, depth), snapped): l.append(s)
        return torch.stack(cls_target), torch.stack(box_target), torch.stack(depth)

    def _compute_loss(self, x, cls_heads, box_heads, targets):
        cls_losses, box_losses, fg_targets = [], [], []
        for cls_head, box_head in zip(cls_heads, box_heads):
            size = cls_head.shape[-2:]
            stride = x.shape[-1] / cls_head.shape[-1]

            cls_target, box_target, depth = self._extract_targets(targets, stride, size)
            fg_targets.append((depth > 0).sum().float().clamp(min=1))

            cls_head = cls_head.view_as(cls_target).float()
            cls_mask = (depth >= 0).expand_as(cls_target).float()
            cls_loss = self.cls_criterion(cls_head, cls_target)
            cls_loss = cls_mask * cls_loss
            cls_losses.append(cls_loss.sum())

            box_head = box_head.view_as(box_target).float()
            box_mask = (depth > 0).expand_as(box_target).float()
            box_loss = self.box_criterion(box_head, box_target)
            box_loss = box_mask * box_loss
            box_losses.append(box_loss.sum())

        fg_targets = torch.stack(fg_targets).sum()
        cls_loss = torch.stack(cls_losses).sum() / fg_targets
        box_loss = torch.stack(box_losses).sum() / fg_targets
        return cls_loss, box_loss

    def save(self, state):
        checkpoint = {
            'backbone': [k for k, _ in self.backbones.items()],
            'classes': self.classes,
            'state_dict': self.state_dict(),
            'ratios': self.ratios,
            'scales': self.scales
        }
        if self.rotated_bbox and self.angles:
            checkpoint['angles'] = self.angles

        for key in ('iteration', 'optimizer', 'scheduler'):
            if key in state:
                checkpoint[key] = state[key]

        torch.save(checkpoint, state['path'])

    @classmethod
    def load(cls, filename, rotated_bbox=False):
        if not os.path.isfile(filename):
            raise ValueError('No checkpoint {}'.format(filename))

        checkpoint = torch.load(filename, map_location=lambda storage, loc: storage)
        kwargs = {}
        for i in ['ratios', 'scales', 'angles']:
            if i in checkpoint:
                kwargs[i] = checkpoint[i]
        if ('angles' in checkpoint) or rotated_bbox:
            kwargs['rotated_bbox'] = True
        # Recreate model from checkpoint instead of from individual backbones
        model = cls(backbones=checkpoint['backbone'], classes=checkpoint['classes'], **kwargs)
        model.load_state_dict(checkpoint['state_dict'])

        state = {}
        for key in ('iteration', 'optimizer', 'scheduler'):
            if key in checkpoint:
                state[key] = checkpoint[key]

        del checkpoint
        torch.cuda.empty_cache()

        return model, state

    def export(self, size, dynamic_batch_opts, precision, calibration_files, calibration_table, verbose, onnx_only=False):

        import torch.onnx.symbolic_opset11 as onnx_symbolic
        def upsample_nearest2d(g, input, output_size, *args):
            # Currently, TRT 7.1 ONNX Parser does not support all ONNX ops
            # needed to support dynamic upsampling ONNX forumlation
            # Here we hardcode scale=2 as a temporary workaround
            scales = g.op("Constant", value_t=torch.tensor([1., 1., 2., 2.]))
            empty_tensor = g.op("Constant", value_t=torch.tensor([], dtype=torch.float32))
            return g.op("Resize", input, empty_tensor, scales, mode_s="nearest", nearest_mode_s="floor")

        onnx_symbolic.upsample_nearest2d = upsample_nearest2d

        # Export to ONNX
        print('Exporting to ONNX...')
        self.exporting = True
        onnx_bytes = io.BytesIO()
        zero_input = torch.zeros([1, 3, *size]).cuda()
        input_names = ['input_1']
        output_names = ['score_1', 'score_2', 'score_3', 'score_4', 'score_5',
                        'box_1', 'box_2', 'box_3', 'box_4', 'box_5']
        dynamic_axes = {input_names[0]: {0:'batch'}}
        for _, name in enumerate(output_names):
            dynamic_axes[name] = dynamic_axes[input_names[0]]
        extra_args = {'opset_version': 11, 'verbose': verbose,
                      'input_names': input_names, 'output_names': output_names,
                      'dynamic_axes': dynamic_axes} 
        torch.onnx.export(self.cuda(), zero_input, onnx_bytes, **extra_args)
        self.exporting = False

        if onnx_only:
            return onnx_bytes.getvalue()

        # Build TensorRT engine
        model_name = '_'.join([k for k, _ in self.backbones.items()])
        anchors = self.get_all_anchors()
        # Set batch_size = 1 batch/GPU for EXPLICIT_BATCH compatibility in TRT
        batch = 1
        return Engine(onnx_bytes.getvalue(), len(onnx_bytes.getvalue()), batch, precision,
                      self.threshold, self.top_n, anchors, self.rotated_bbox, self.nms, self.detections, 
                      calibration_files, model_name, calibration_table, verbose)

    def get_all_anchors(self):
        if not self.rotated_bbox:
            anchors = [generate_anchors(stride, self.ratios, self.scales, 
                    self.angles).view(-1).tolist() for stride in self.strides]
        else:
            anchors = [generate_anchors_rotated(stride, self.ratios, self.scales, 
                    self.angles)[0].view(-1).tolist() for stride in self.strides]
<<<<<<< HEAD
        return anchors
=======

        return Engine(onnx_bytes.getvalue(), len(onnx_bytes.getvalue()), dynamic_batch_opts, precision,
                      self.threshold, self.top_n, anchors, self.rotated_bbox, self.nms, self.detections,
                      calibration_files, model_name, calibration_table, verbose)
>>>>>>> f1671353
<|MERGE_RESOLUTION|>--- conflicted
+++ resolved
@@ -285,11 +285,11 @@
 
         # Build TensorRT engine
         model_name = '_'.join([k for k, _ in self.backbones.items()])
+
         anchors = self.get_all_anchors()
-        # Set batch_size = 1 batch/GPU for EXPLICIT_BATCH compatibility in TRT
-        batch = 1
-        return Engine(onnx_bytes.getvalue(), len(onnx_bytes.getvalue()), batch, precision,
-                      self.threshold, self.top_n, anchors, self.rotated_bbox, self.nms, self.detections, 
+
+        return Engine(onnx_bytes.getvalue(), len(onnx_bytes.getvalue()), dynamic_batch_opts, precision,
+                      self.threshold, self.top_n, anchors, self.rotated_bbox, self.nms, self.detections,
                       calibration_files, model_name, calibration_table, verbose)
 
     def get_all_anchors(self):
@@ -299,11 +299,4 @@
         else:
             anchors = [generate_anchors_rotated(stride, self.ratios, self.scales, 
                     self.angles)[0].view(-1).tolist() for stride in self.strides]
-<<<<<<< HEAD
-        return anchors
-=======
-
-        return Engine(onnx_bytes.getvalue(), len(onnx_bytes.getvalue()), dynamic_batch_opts, precision,
-                      self.threshold, self.top_n, anchors, self.rotated_bbox, self.nms, self.detections,
-                      calibration_files, model_name, calibration_table, verbose)
->>>>>>> f1671353
+        return anchors